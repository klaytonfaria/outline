// @flow
import React, { Component } from 'react';
import { observable } from 'mobx';
import { observer, inject } from 'mobx-react';
import { withRouter, Link } from 'react-router-dom';
import styled from 'styled-components';
import { newDocumentUrl } from 'utils/routeHelpers';

import CollectionsStore from 'stores/CollectionsStore';
import DocumentsStore from 'stores/DocumentsStore';
import UiStore from 'stores/UiStore';
import Collection from 'models/Collection';

import Search from 'scenes/Search';
import CollectionMenu from 'menus/CollectionMenu';
import Actions, { Action, Separator } from 'components/Actions';
import CenteredContent from 'components/CenteredContent';
import CollectionIcon from 'components/Icon/CollectionIcon';
import NewDocumentIcon from 'components/Icon/NewDocumentIcon';
import { ListPlaceholder } from 'components/LoadingPlaceholder';
import Button from 'components/Button';
import HelpText from 'components/HelpText';
import DocumentList from 'components/DocumentList';
import Subheading from 'components/Subheading';
import PageTitle from 'components/PageTitle';
import Flex from 'shared/components/Flex';

type Props = {
  ui: UiStore,
  documents: DocumentsStore,
  collections: CollectionsStore,
  history: Object,
  match: Object,
};

@observer
class CollectionScene extends Component {
  props: Props;
  @observable collection: ?Collection;
  @observable isFetching: boolean = true;

  componentDidMount() {
    this.loadContent(this.props.match.params.id);
  }

  componentWillReceiveProps(nextProps) {
    if (nextProps.match.params.id !== this.props.match.params.id) {
      this.loadContent(nextProps.match.params.id);
    }
  }

  componentWillUnmount() {
    this.props.ui.clearActiveCollection();
  }

  loadContent = async (id: string) => {
    const { collections } = this.props;

    const collection = collections.getById(id) || (await collections.fetch(id));

    if (collection) {
      this.props.ui.setActiveCollection(collection);
      this.collection = collection;
      await this.props.documents.fetchRecentlyModified({
        limit: 10,
        collection: collection.id,
      });
    }

    this.isFetching = false;
  };

  onNewDocument = (ev: SyntheticEvent) => {
    ev.preventDefault();

    if (this.collection) {
      this.props.history.push(`${this.collection.url}/new`);
    }
  };

  renderActions() {
    return (
      <Actions align="center" justify="flex-end">
        <Action>
          <CollectionMenu collection={this.collection} />
        </Action>
        <Separator />
        <Action>
          <a onClick={this.onNewDocument}>
            <NewDocumentIcon />
          </a>
        </Action>
      </Actions>
    );
  }

  renderEmptyCollection() {
    if (!this.collection) return;

    return (
      <CenteredContent>
        <PageTitle title={this.collection.name} />
        <Heading>
          <CollectionIcon color={this.collection.color} size={40} expanded />{' '}
          {this.collection.name}
        </Heading>
        {this.renderActions()}
        <HelpText>
          Publish your first document to start building this collection.
        </HelpText>
        <Wrapper>
          <Link to={newDocumentUrl(this.collection)}>
            <Button>Create new document</Button>
          </Link>
        </Wrapper>
      </CenteredContent>
    );
  }

  renderNotFound() {
    return <Search notFound />;
  }

  render() {
    if (!this.isFetching && !this.collection) {
      return this.renderNotFound();
    }
    if (this.collection && this.collection.isEmpty) {
      return this.renderEmptyCollection();
    }

    return (
      <CenteredContent>
        {this.collection ? (
          <span>
            <PageTitle title={this.collection.name} />
            <Heading>
              <CollectionIcon
                color={this.collection.color}
                size={40}
                expanded
              />{' '}
              {this.collection.name}
            </Heading>
            <Subheading>Recently edited</Subheading>
            <DocumentList
              documents={this.props.documents.recentlyEditedIn(
                this.collection.documentIds
              )}
            />
<<<<<<< HEAD
            {this.renderActions()}
=======
            <Actions align="center" justify="flex-end">
              <Action>
                <CollectionMenu
                  history={this.props.history}
                  collection={this.collection}
                />
              </Action>
              <Separator />
              <Action>
                <a onClick={this.onNewDocument}>
                  <NewDocumentIcon />
                </a>
              </Action>
            </Actions>
>>>>>>> b1ef4ef7
          </span>
        ) : (
          <ListPlaceholder count={5} />
        )}
      </CenteredContent>
    );
  }
}

const Heading = styled.h1`
  display: flex;

  svg {
    margin-left: -6px;
    margin-right: 6px;
  }
`;

const Wrapper = styled(Flex)`
  margin: 10px 0;
`;

export default withRouter(
  inject('collections', 'documents', 'ui')(CollectionScene)
);<|MERGE_RESOLUTION|>--- conflicted
+++ resolved
@@ -82,7 +82,10 @@
     return (
       <Actions align="center" justify="flex-end">
         <Action>
-          <CollectionMenu collection={this.collection} />
+          <CollectionMenu
+            history={this.props.history}
+            collection={this.collection}
+          />
         </Action>
         <Separator />
         <Action>
@@ -104,7 +107,6 @@
           <CollectionIcon color={this.collection.color} size={40} expanded />{' '}
           {this.collection.name}
         </Heading>
-        {this.renderActions()}
         <HelpText>
           Publish your first document to start building this collection.
         </HelpText>
@@ -113,6 +115,7 @@
             <Button>Create new document</Button>
           </Link>
         </Wrapper>
+        {this.renderActions()}
       </CenteredContent>
     );
   }
@@ -148,24 +151,7 @@
                 this.collection.documentIds
               )}
             />
-<<<<<<< HEAD
             {this.renderActions()}
-=======
-            <Actions align="center" justify="flex-end">
-              <Action>
-                <CollectionMenu
-                  history={this.props.history}
-                  collection={this.collection}
-                />
-              </Action>
-              <Separator />
-              <Action>
-                <a onClick={this.onNewDocument}>
-                  <NewDocumentIcon />
-                </a>
-              </Action>
-            </Actions>
->>>>>>> b1ef4ef7
           </span>
         ) : (
           <ListPlaceholder count={5} />
